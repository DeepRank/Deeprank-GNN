--- conflicted
+++ resolved
@@ -22,14 +22,13 @@
 
 class NeuralNet(object):
 
-<<<<<<< HEAD
     def __init__(self, database=None, Net=None,
                 node_feature=['type', 'polarity', 'bsa'],
                 edge_feature=['dist'], target='irmsd', lr=0.01,
                 batch_size=32, percent=[0.8, 0.2],  
                 database_eval=None, index=None, class_weights=None, task='class', 
                 classes=[0, 1], threshold=4.0,
-                pretrained_model=None, shuffle=True, outdir='./'):
+                pretrained_model=None, shuffle=True, outdir='./', cluster_nodes = True):
         """[summary]
 
         Args:
@@ -60,15 +59,6 @@
 
         """
 
-=======
-    def __init__(self, database, Net,
-                 node_feature=['type', 'polarity', 'bsa'],
-                 edge_feature=['dist'], target='irmsd', lr=0.01,
-                 batch_size=32, percent=[0.8, 0.2], index=None, database_eval=None,
-                 class_weights=None, task='class', classes=[0, 1], threshold=4,
-                 pretrained_model=None, shuffle=False, outdir='./', cluster_nodes = True):
->>>>>>> 57f0a612
-
         # load the input data or a pretrained model
         # each named arguments is stored in a member vairable
         # i.e. self.node_feature = node_feature
