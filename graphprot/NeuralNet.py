--- conflicted
+++ resolved
@@ -337,13 +337,9 @@
     def format_output(self, pred, target):
         """Format the network output depending on the task (classification/regression)."""
 
-<<<<<<< HEAD
+
         if self.task == 'class' :
             pred = F.softmax(pred, dim=1)
-=======
-        if self.task == 'class':
-            out = F.softmax(out, dim=1)
->>>>>>> 83713bf2
             target = torch.tensor(
                 [self.classes_idx[int(x)] for x in target])
 
@@ -385,10 +381,7 @@
 
         self.test_out = _out
         self.test_y = _y
-<<<<<<< HEAD
-
-=======
->>>>>>> 83713bf2
+        
         _test_acc = self.get_metrics('test', threshold).accuracy
         self.test_acc = _test_acc
         self.test_loss = _test_loss
