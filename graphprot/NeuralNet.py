import numpy as np
from tqdm import tqdm
from time import time
import h5py
import os

# torch import
import torch
import torch.nn as nn
from torch.nn import MSELoss
import torch.nn.functional as F

# torch_geometric import
from torch_scatter import scatter_mean
from torch_geometric.data import DataLoader
from torch_geometric.nn import max_pool_x

# graphprot import
from .DataSet import HDF5DataSet, DivideDataSet, PreCluster
from .Metrics import Metrics


class NeuralNet(object):

    def __init__(self, database=None, Net=None,
                node_feature=['type', 'polarity', 'bsa'],
                edge_feature=['dist'], target='irmsd', lr=0.01,
                batch_size=32, percent=[0.8, 0.2],
                database_eval=None, index=None, class_weights=None, task='class',
                classes=[0, 1], threshold=4.0,
                pretrained_model=None, shuffle=True, outdir='./', cluster_nodes='mcl'):
        """Class from which the network is trained, evaluated and tested

        Args:
            database (str, required): path(s) to hdf5 dataset(s). Unique hdf5 file or list of hdf5 files.
            Net (function, required): neural network.
            node_feature (list, optional): type, charge, polarity, bsa (buried surface area), pssm,
                    cons (pssm conservation information), ic (pssm information content), depth ,
                    hse (half sphere exposure).
                    Defaults to ['type', 'polarity', 'bsa'].
            edge_feature (list, optional): dist (distance). Defaults to ['dist'].
            target (str, optional): irmsd, lrmsd, fnat, capri_class, bin_class, dockQ.
                    Defaults to 'irmsd'.
            lr (float, optional): learning rate. Defaults to 0.01.
            batch_size (int, optional): Defaults to 32.
            percent (list, optional): divides the input dataset into a training and an evaluation set.
                    Defaults to [0.8, 0.2].
            database_eval ([type], optional): independent evaluation set. Defaults to None.
            index ([type], optional): index of the molecules to consider. Defaults to None.
            class_weights ([list or bool], optional): weights provided to the cross entropy loss function.
                    The user can either input a list of weights or let GraphProt (True) define weights
                    based on the dataset content. Defaults to None.
            task (str, optional): 'reg' for regression or 'class' for classification . Defaults to 'class'.
            classes (list, optional): Define the dataset target classes. Defaults to [0, 1].
            threshold (int, optional): threshold to compute binary classification metrics. Defaults to 4.0.
            pretrained_model (str, required): path to pre-trained model.
            shuffle (bool, optional): shuffle the training set. Defaults to True.
            outdir (str, optional): output directory. Defaults to ./
            cluster_nodes (bool, optional): perform node clustering ('mcl' or 'louvain' algorithm). Default to 'mcl'.
        """
        # load the input data or a pretrained model
        # each named arguments is stored in a member vairable
        # i.e. self.node_feature = node_feature
        if pretrained_model is None:
            for k, v in dict(locals()).items():
                if k not in ['self', 'database', 'Net', 'database_eval']:
                    self.__setattr__(k, v)
            self.load_model(database, Net, database_eval)

        else:
            self.load_params(pretrained_model)
            self.outdir = outdir
            self.target = target
            self.load_pretrained_model(database, Net)

    def load_pretrained_model(self, database, Net):
        """
	Loads pretrained model

        Args:
            database (str): path to hdf5 file(s)
            Net (function): neural network
        """
        # Load the test set
        test_dataset = HDF5DataSet(root='./', database=database,
                                   node_feature=self.node_feature, edge_feature=self.edge_feature,
                                   target=self.target)
        self.test_loader = DataLoader(
            test_dataset)
        PreCluster(test_dataset, method=self.cluster_nodes)

        print('Test set loaded')
        self.put_the_model(test_dataset, Net)

        self.set_loss()
<<<<<<< HEAD

        # optimizer
        self.optimizer = torch.optim.Adam(
            self.model.parameters(), lr=self.lr)

=======
        
        # optimizer
        self.optimizer = torch.optim.Adam(
            self.model.parameters(), lr=self.lr)
        
>>>>>>> 17657db1
        # load the model and the optimizer state if we have one
        self.optimizer.load_state_dict(self.opt_loaded_state_dict)
        self.model.load_state_dict(self.model_load_state_dict)


    def load_model(self, database, Net, database_eval):
		"""
		Loads model

        Args:
            database (str): path to the hdf5 file(s) of the training set
            Net (function): neural network
            database_eval (str): path to the hdf5 file(s) of the evaluation set

        Raises:
            ValueError: Invalid node clustering method.
<<<<<<< HEAD
        """
        # dataset
        dataset = HDF5DataSet(root='./', database=database, index=self.index,
                              node_feature=self.node_feature, edge_feature=self.edge_feature,
                              target=self.target)
        if self.cluster_nodes != None :
            if self.cluster_nodes == 'mcl' or self.cluster_nodes == 'louvain':
                PreCluster(dataset, method=self.cluster_nodes)
            else :
                raise ValueError(
                    f"Invalid node clustering method. \n\t"
                    f"Please set cluster_nodes to 'mcl', 'louvain' or None. Default to 'mcl' \n\t")
=======
		"""
        # dataset
		dataset = HDF5DataSet(root='./', database=database, index=self.index,
                              node_feature=self.node_feature, edge_feature=self.edge_feature,
                              target=self.target)
		if self.cluster_nodes != None :
			if self.cluster_nodes == 'mcl' or self.cluster_nodes == 'louvain':
				PreCluster(dataset, method=self.cluster_nodes)
			else:
				raise ValueError(
					f"Invalid node clustering method. \n\t"
					f"Please set cluster_nodes to 'mcl', 'louvain' or None. Default to 'mcl' \n\t")
>>>>>>> 17657db1

        # divide the dataset
        train_dataset, valid_dataset = DivideDataSet(
            dataset, percent=self.percent)

        # dataloader
        self.train_loader = DataLoader(
            train_dataset, batch_size=self.batch_size, shuffle=self.shuffle)
        print('Training validation set loaded')

        # independent validation dataset
<<<<<<< HEAD
        if database_eval is not None:
=======
		if database_eval is not None:
>>>>>>> 17657db1
            valid_dataset = HDF5DataSet(root='./', database=database_eval, index=self.index,
					node_feature=self.node_feature, edge_feature=self.edge_feature,
                                        target=self.target)
            self.valid_loader = DataLoader(
                valid_dataset, batch_size=self.batch_size, shuffle=self.shuffle)
            print('Independent validation set loaded')
<<<<<<< HEAD
            if self.cluster_nodes == 'mcl' or self.cluster_nodes == 'louvain':
                PreCluster(valid_dataset, method=self.cluster_nodes)

=======
			if self.cluster_nodes == 'mcl' or self.cluster_nodes == 'louvain':
				PreCluster(valid_dataset, method=self.cluster_nodes)
>>>>>>> 17657db1
        else:
            print('No independent validation set loaded')

        self.put_the_model(dataset, Net)

        # optimizer
        self.optimizer = torch.optim.Adam(
            self.model.parameters(), lr=self.lr)

        self.set_loss()

        # init lists
        self.train_acc = []
        self.train_loss = []

        self.valid_acc = []
        self.valid_loss = []

    def put_the_model(self, dataset, Net):
        """
	Puts the model on the available device

        Args:
            dataset (str): path to the hdf5 file(s)
            Net (function): neural network

        Raises:
            ValueError: Incorrect output shape
        """
        # get the device
        self.device = torch.device(
            'cuda' if torch.cuda.is_available() else 'cpu')

        # regression mode
	if self.task == 'reg':
            self.model = Net(dataset.get(
                0).num_features).to(self.device)
        # classification mode
        elif self.task == 'class':
            self.classes_to_idx = {i: idx for idx,
                                i in enumerate(self.classes)}
            self.idx_to_classes = {idx: i for idx,
                                i in enumerate(self.classes)}
            self.output_shape = len(self.classes)
            try:
                self.model = Net(dataset.get(
                    0).num_features, self.output_shape).to(self.device)
            except:
                raise ValueError(
                    f"The loaded model does not accept output_shape = {self.output_shape} argument \n\t"
                    f"Check your input or adapt the model\n\t"
                    f"Example :\n\t"
                    f"def __init__(self, input_shape): --> def __init__(self, input_shape, output_shape) \n\t"
                    f"self.fc2 = torch.nn.Linear(64, 1) --> self.fc2 = torch.nn.Linear(64, output_shape) \n\t")

    def set_loss(self):
        """Set the loss function (MSE loss for regression/ CrossEntropy loss for classification)"""
        if self.task == 'reg':
            self.loss = MSELoss()

        elif self.task == 'class':

            # assign weights to each class in case of unbalanced dataset
            self.weights=None
            if self.class_weights == True :
                targets_all = []
                for batch in self.train_loader:
                    targets_all.append(batch.y)

                targets_all = torch.cat(targets_all).squeeze().tolist()
                self.weights = torch.tensor([targets_all.count(i) for i in self.classes], dtype=torch.float32)
                print('class occurences: {}'.format(self.weights))
                self.weights = 1.0 / self.weights
                self.weights = self.weights / self.weights.sum()
                print('class weights: {}'.format(self.weights))

            self.loss = nn.CrossEntropyLoss(
                weight=self.weights, reduction='mean')

    def train(self, nepoch=1, validate=False, save_model='last', hdf5='train_data.hdf5', save_epoch='intermediate', save_every=5):
        """
	Train the model

        Args:
            nepoch (int, optional): number of epochs. Defaults to 1.
            validate (bool, optional): perform validation. Defaults to False.
            save_model (last, best, optional): save the model. Defaults to 'last'
            hdf5 (str, optional): hdf5 output file
            save_epoch (all, intermediate, optional)
            save_every (int, optional): save data every n epoch if save_epoch == 'intermediate'. Defaults to 5
        """

        # Output file name
        fname = self.update_name(hdf5, self.outdir)

        # Open output file for writting
        self.f5 = h5py.File(fname, 'w')

        # Number of epochs
        self.nepoch = nepoch

        # Loop over epochs
        self.data = {}
        for epoch in range(1, nepoch+1):

            # Train the model
            self.model.train()

            t0 = time()
            _out, _y, _loss, self.data['train'] = self._epoch(epoch)
            t = time() - t0
            self.train_loss.append(_loss)
            self.train_out = _out
            self.train_y = _y
            _acc = self.get_metrics('train', self.threshold).accuracy
            self.train_acc.append(_acc)

            # Print the loss and accuracy (training set)
            self.print_epoch_data(
                'train', epoch, _loss, _acc, t)

            # Validate the model
            if validate is True:

                t0 = time()
                _out, _y, _val_loss, self.data['eval'] = self.eval(self.valid_loader)
                t = time() - t0

                self.valid_loss.append(_val_loss)
                self.valid_out = _out
                self.valid_y = _y
                _val_acc = self.get_metrics(
                    'eval', self.threshold).accuracy
                self.valid_acc.append(_val_acc)

                # Print loss and accuracy (validation set)
                self.print_epoch_data(
                    'valid', epoch, _val_loss, _val_acc, t)

                # save the best model (i.e. lowest loss value on validation data)
                if save_model == 'best' :

                    if min(self.valid_loss) == _val_loss :
                        self.save_model(filename='t{}_y{}_b{}_e{}_lr{}_{}.pth.tar'.format(
                            self.task, self.target, str(self.batch_size), str(nepoch), str(self.lr), str(epoch)))

            else :
                # if no validation set, saves the best performing model on the traing set
                if save_model == 'best' :
                    if min(self.train_loss) == _train_loss :
                        print ('WARNING: The training set is used both for learning and model selection.')
                        print('this may lead to training set data overfitting.')
                        print('We advice you to use an external validation set.')
                        self.save_model(filename='t{}_y{}_b{}_e{}_lr{}_{}.pth.tar'.format(
                            self.task, self.target, str(self.batch_size), str(nepoch), str(self.lr), str(epoch)))

            # Save epoch data
            if (save_epoch == 'all') or (epoch == nepoch) :
                self._export_epoch_hdf5(epoch, self.data)

            elif (save_epoch == 'intermediate') and (epoch%save_every == 0) :
                self._export_epoch_hdf5(epoch, self.data)

        # Save the last model
        if save_model == 'last' :
            self.save_model(filename='t{}_y{}_b{}_e{}_lr{}.pth.tar'.format(self.task, self.target, str(self.batch_size), str(nepoch), str(self.lr)))

        # Close output file
        self.f5.close()


    def test(self, database_test=None, threshold=4, hdf5='test_data.hdf5'):
<<<<<<< HEAD
        """Tests the model
=======
        """
	Tests the model 
>>>>>>> 17657db1

        Args:
            database_test ([type], optional): test database
            threshold (int, optional): threshold use to tranform data into binary values. Defaults to 4.
            hdf5 (str, optional): output hdf5 file. Defaults to 'test_data.hdf5'.
        """

        # Output file name
        fname = self.update_name(hdf5, self.outdir)

        # Open output file for writting
        self.f5 = h5py.File(fname, 'w')

        # Loads tha test dataset if provided
        if database_test is not None:
            # Load the test set
            test_dataset = HDF5DataSet(root='./', database=database_test,
                                            node_feature=self.node_feature, edge_feature=self.edge_feature,
                                            target=self.target)
            print('Test set loaded')
            PreCluster(test_dataset, method='mcl')

            self.test_loader = DataLoader(
                test_dataset)

        else:
            if self.load_pretrained_model == None:
                raise ValueError(
                    f"You need to upload a test dataset \n\t"
                    f"\n\t"
                    f">> model.test(test_dataset)\n\t"
                    f"if a pretrained network is loaded, you can directly test the model on the loaded dataset :\n\t"
                    f">> model = NeuralNet(database_test, gnn, pretrained_model = model_saved, target=None)\n\t"
                    f">> model.test()\n\t")
<<<<<<< HEAD
=======
		
>>>>>>> 17657db1
        self.data = {}

        # Run test
        _out, _y, _test_loss, self.data['test'] = self.eval(self.test_loader)

        self.test_out = _out

        if len(_y) == 0 :
            self.test_y = None
            self.test_acc = None
        else:
            self.test_y = _y
            _test_acc = self.get_metrics('test', threshold).accuracy
            self.test_acc = _test_acc

        self.test_loss = _test_loss
        self._export_epoch_hdf5(0, self.data)

        self.f5.close()


    def eval(self, loader):
        """
	Evaluate the model

        Args:
            loader (DataLoader): [description]

        Returns:
            (tuple):
        """

        self.model.eval()

        loss_func, loss_val = self.loss, 0
        out = []
        y = []
        data = {'outputs': [], 'targets': [], 'mol': []}

        for data_batch in loader:
            data_batch = data_batch.to(self.device)
            pred = self.model(data_batch)
            pred, data_batch.y = self.format_output(pred, data_batch.y)

            # Check if a target value was provided (i.e. benchmarck scenario)
            if data_batch.y is not None:
                y += data_batch.y
                loss_val += loss_func(pred, data_batch.y).detach().item()
                # Save targets
                if self.task == 'class':
                    data['targets'] += [self.idx_to_classes(x) for x in data_batch.y.numpy().tolist()]
                else:
                    data['targets'] += data_batch.y.numpy().tolist()

            # Get the outputs for export
            if self.task == 'class':
                pred = np.argmax(pred.detach(), axis=1)
            else:
                pred = pred.detach().reshape(-1)

            out += pred

            # Save predictions
            if self.task == 'class':
                data['outputs'] += [self.idx_to_classes(x) for x in pred.tolist()]
            else:
                data['outputs'] += pred.tolist()


            data['outputs'] += pred.tolist()

            # get the data
            data['mol'] += data_batch['mol']

        return out, y, loss_val, data


    def _epoch(self, epoch):
        """
	Run a single epoch

        Returns:
            tuple: prediction, ground truth, running loss
        """

        running_loss = 0
        out = []
        y = []
        data = {'outputs': [], 'targets': [], 'mol': []}

        for data_batch in self.train_loader:

            data_batch = data_batch.to(self.device)
            self.optimizer.zero_grad()
            pred = self.model(data_batch)
            pred, data_batch.y = self.format_output(pred, data_batch.y)

            try :
                y += data_batch.y
            except ValueError:
                print ("You must provide target values (y) for the training set")

            loss = self.loss(pred, data_batch.y)
            running_loss += loss.detach().item()
            loss.backward()
            self.optimizer.step()

            # get the outputs for export
            if self.task == 'class':
                pred = np.argmax(pred.detach(), axis=1)
            else:
                pred = pred.detach().reshape(-1)

            out += pred

            # save targets and predictions
            if self.task == 'class':
                data['targets'] += [self.idx_to_classes(x) for x in data_batch.y.numpy().tolist()]
                data['outputs'] += [self.idx_to_classes(x) for x in pred.tolist()]
            else:
                data['targets'] += data_batch.y.numpy().tolist()
                data['outputs'] += pred.tolist()

            # get the data
            data['mol'] += data_batch['mol']

        return out, y, running_loss, data


    def get_metrics(self, data='eval', threshold=4.0, binary=True):
        """
	Compute the metrics needed

        Args:
            data (str, optional): 'eval', 'train' or 'test'. Defaults to 'eval'.
            threshold (float, optional): threshold use to tranform data into binary values. Defaults to 4.0.
            binary (bool, optional): Transform data into binary data. Defaults to True.
        """

        if self.task ==  'class':
            threshold = self.classes_to_idx[threshold]

        if data == 'eval':
            if len(self.valid_out) == 0:
                print('No evaluation set has been provided')

            else:
                pred = self.valid_out
                y = [x.item() for x in self.valid_y]

        elif data == 'train':
            if len(self.train_out) == 0:
                print('No training set has been provided')

            else:
                pred = self.train_out
                y = [x.item() for x in self.train_y]

        elif data == 'test':
            if len(self.test_out) == 0:
                print('No test set has been provided')

            if self.test_y == None:
                print('You must provide ground truth target values to compute the metrics')

            else:
                pred = self.test_out
                y = [x.item() for x in self.test_y]

        return Metrics(pred, y, self.target, threshold, binary)


    def compute_class_weights(self):

        targets_all = []
        for batch in self.train_loader:
            targets_all.append(batch.y)

        targets_all = torch.cat(targets_all).squeeze().tolist()
        weights = torch.tensor([targets_all.count(i) for i in self.classes], dtype=torch.float32)
        print('class occurences: {}'.format(weights))
        weights = 1.0 / weights
        weights = weights / weights.sum()
        print('class weights: {}'.format(weights))
        return weights


    @staticmethod
    def print_epoch_data(stage, epoch, loss, acc, time):
        """
	Prints the data of each epoch

        Args:
            stage (str): tain or valid
            epoch (int): epoch number
            loss (float): loss during that epoch
            acc (float or None): accuracy
            time (float): timing of the epoch
        """

        if acc is None:
            acc_str = 'None'
        else:
            acc_str = '%1.4e' % acc

        print('Epoch [%04d] : %s loss %e | accuracy %s | time %1.2e sec.' % (epoch,
                                                                             stage, loss, acc_str, time))


    def format_output(self, pred, target=None):
        """Format the network output depending on the task (classification/regression)."""


        if self.task == 'class' :
            pred = F.softmax(pred, dim=1)
            if target is not None:
                target = torch.tensor(
                    [self.classes_to_idx[int(x)] for x in target])

        else:
            pred = pred.reshape(-1)

        return pred, target


    @staticmethod
    def update_name(hdf5, outdir):
        """
	Check if the file already exists, if so, update the name

        Args:
            hdf5 (str): hdf5 file
            outdir (str): output directory

        Returns:
            str: update hdf5 name
        """

        fname = os.path.join(outdir, hdf5)

        count = 0
        hdf5_name = hdf5.split('.')[0]

        # If file exists, change its name with a number
        while os.path.exists(fname) :
            count += 1
            hdf5 = '{}_{:03d}.hdf5'.format(hdf5_name, count)
            fname = os.path.join(outdir, hdf5)

        return fname


    def plot_loss(self, name=''):
        """
	Plot the loss of the model as a function of the epoch

        Args:
            name (str, optional): name of the output file. Defaults to ''.
        """

        nepoch = self.nepoch
        train_loss = self.train_loss
        valid_loss = self.valid_loss

        import matplotlib.pyplot as plt

        if len(valid_loss) > 1:
            plt.plot(range(1, nepoch+1), valid_loss,
                     c='red', label='valid')

        if len(train_loss) > 1:
            plt.plot(range(1, nepoch+1), train_loss,
                     c='blue', label='train')
            plt.title("Loss/ epoch")
            plt.xlabel("Number of epoch")
            plt.ylabel("Total loss")
            plt.legend()
            plt.savefig('loss_epoch{}.png'.format(name))
            plt.close()


    def plot_acc(self, name=''):
        """
	Plot the accuracy of the model as a function of the epoch

        Args:
            name (str, optional): name of the output file. Defaults to ''.
        """

        nepoch = self.nepoch
        train_acc = self.train_acc
        valid_acc = self.valid_acc

        import matplotlib.pyplot as plt

        if len(valid_acc) > 1:
            plt.plot(range(1, nepoch+1), valid_acc,
                     c='red', label='valid')

        if len(train_acc) > 1:
            plt.plot(range(1, nepoch+1), train_acc,
                     c='blue', label='train')
            plt.title("Accuracy/ epoch")
            plt.xlabel("Number of epoch")
            plt.ylabel("Accuracy")
            plt.legend()
            plt.savefig('acc_epoch{}.png'.format(name))
            plt.close()


    def plot_hit_rate(self, data='eval', threshold=4, mode='percentage', name=''):
        """
	Plots the hitrate as a function of the models' rank

        Args:
            data (str, optional): which stage to consider train/eval/test. Defaults to 'eval'.
            threshold (int, optional): defines the value to split into a hit (1) or a non-hit (0). Defaults to 4.
            mode (str, optional): displays the hitrate as a number of hits ('count') or as a percentage ('percantage') . Defaults to 'percentage'.
        """

        import matplotlib.pyplot as plt

        try:

            hitrate = self.get_metrics(data, threshold).hitrate()

            nb_models = len(hitrate)
            X = range(1, nb_models + 1)

            if mode == 'percentage':
                hitrate /= hitrate.sum()

            plt.plot(X, hitrate, c='blue', label='train')
            plt.title("Hit rate")
            plt.xlabel("Number of models")
            plt.ylabel("Hit Rate")
            plt.legend()
            plt.savefig('hitrate{}.png'.format(name))
            plt.close()

        except:
            print('No hit rate plot could be generated for you {} task'.format(
                self.task))


    def plot_scatter(self):
        """Scatter plot of the results
        """
        import matplotlib.pyplot as plt

        self.model.eval()

        pred, truth = {'train': [], 'valid': []}, {
            'train': [], 'valid': []}

        for data in self.train_loader:
            data = data.to(self.device)
            truth['train'] += data.y.tolist()
            pred['train'] += self.model(data).reshape(-1).tolist()

        for data in self.valid_loader:
            data = data.to(self.device)
            truth['valid'] += data.y.tolist()
            pred['valid'] += self.model(data).reshape(-1).tolist()

        plt.scatter(truth['train'], pred['train'], c='blue')
        plt.scatter(truth['valid'], pred['valid'], c='red')
        plt.show()


    def save_model(self, filename='model.pth.tar'):
        """
	Saves the model to a file

        Args:
            filename (str, optional): name of the file. Defaults to 'model.pth.tar'.
        """

        state = {'model': self.model.state_dict(),
                 'optimizer': self.optimizer.state_dict(),
                 'node': self.node_feature,
                 'edge': self.edge_feature,
                 'target': self.target,
                 'task': self.task,
                 'classes': self.classes,
                 'class_weight': self.class_weights,
                 'batch_size': self.batch_size,
                 'percent': self.percent,
                 'lr': self.lr,
                 'index': self.index,
                 'shuffle': self.shuffle,
                 'threshold': self.threshold,
                 'cluster_nodes': self.cluster_nodes}

        torch.save(state, filename)


    def load_params(self, filename):
        """
	Loads the parameters of a rpetrained model

        Args:
            filename ([type]): [description]

        Returns:
            [type]: [description]
        """

        state = torch.load(filename)

        self.node_feature = state['node']
        self.edge_feature = state['edge']
        self.target = state['target']
        self.batch_size = state['batch_size']
        self.percent = state['percent']
        self.lr = state['lr']
        self.index = state['index']
        self.class_weights = state['class_weight']
        self.task = state['task']
        self.classes = state['classes']
        self.threshold = state['threshold']
        self.shuffle = state['shuffle']
        self.cluster_nodes = state['cluster_nodes']

        self.opt_loaded_state_dict = state['optimizer']
        self.model_load_state_dict = state['model']


    def _export_epoch_hdf5(self, epoch, data):
        """
	Export the epoch data to the hdf5 file.
        Export the data of a given epoch in train/valid/test group.
        In each group are stored the predcited values (outputs),
        ground truth (targets) and molecule name (mol).

        Args:
            epoch (int): index of the epoch
            data (dict): data of the epoch
        """

        # create a group
        grp_name = 'epoch_%04d' % epoch
        grp = self.f5.create_group(grp_name)

        grp.attrs['task'] = self.task
        grp.attrs['target'] = self.target
        grp.attrs['batch_size'] = self.batch_size

        # loop over the pass_type : train/valid/test
        for pass_type, pass_data in data.items():

            # we don't want to breack the process in case of issue
            try:

                # create subgroup for the pass
                sg = grp.create_group(pass_type)

                # loop over the data : target/output/molname
                for data_name, data_value in pass_data.items():

                    # mol name is a bit different
                    # since there are strings
                    if data_name == 'mol':
                        data_value = np.string_(data_value)
                        string_dt = h5py.special_dtype(vlen=str)
                        sg.create_dataset(
                            data_name, data=data_value, dtype=string_dt)

                    # output/target values
                    else:
                        sg.create_dataset(data_name, data=data_value)

            except TypeError:
                raise ValueError("Error in export epoch to hdf5")<|MERGE_RESOLUTION|>--- conflicted
+++ resolved
@@ -75,7 +75,7 @@
 
     def load_pretrained_model(self, database, Net):
         """
-	Loads pretrained model
+        Loads pretrained model
 
         Args:
             database (str): path to hdf5 file(s)
@@ -93,27 +93,19 @@
         self.put_the_model(test_dataset, Net)
 
         self.set_loss()
-<<<<<<< HEAD
-
-        # optimizer
-        self.optimizer = torch.optim.Adam(
-            self.model.parameters(), lr=self.lr)
-
-=======
         
         # optimizer
         self.optimizer = torch.optim.Adam(
             self.model.parameters(), lr=self.lr)
         
->>>>>>> 17657db1
         # load the model and the optimizer state if we have one
         self.optimizer.load_state_dict(self.opt_loaded_state_dict)
         self.model.load_state_dict(self.model_load_state_dict)
 
 
     def load_model(self, database, Net, database_eval):
-		"""
-		Loads model
+        """
+        Loads model
 
         Args:
             database (str): path to the hdf5 file(s) of the training set
@@ -122,7 +114,6 @@
 
         Raises:
             ValueError: Invalid node clustering method.
-<<<<<<< HEAD
         """
         # dataset
         dataset = HDF5DataSet(root='./', database=database, index=self.index,
@@ -135,20 +126,6 @@
                 raise ValueError(
                     f"Invalid node clustering method. \n\t"
                     f"Please set cluster_nodes to 'mcl', 'louvain' or None. Default to 'mcl' \n\t")
-=======
-		"""
-        # dataset
-		dataset = HDF5DataSet(root='./', database=database, index=self.index,
-                              node_feature=self.node_feature, edge_feature=self.edge_feature,
-                              target=self.target)
-		if self.cluster_nodes != None :
-			if self.cluster_nodes == 'mcl' or self.cluster_nodes == 'louvain':
-				PreCluster(dataset, method=self.cluster_nodes)
-			else:
-				raise ValueError(
-					f"Invalid node clustering method. \n\t"
-					f"Please set cluster_nodes to 'mcl', 'louvain' or None. Default to 'mcl' \n\t")
->>>>>>> 17657db1
 
         # divide the dataset
         train_dataset, valid_dataset = DivideDataSet(
@@ -160,25 +137,16 @@
         print('Training validation set loaded')
 
         # independent validation dataset
-<<<<<<< HEAD
         if database_eval is not None:
-=======
-		if database_eval is not None:
->>>>>>> 17657db1
             valid_dataset = HDF5DataSet(root='./', database=database_eval, index=self.index,
-					node_feature=self.node_feature, edge_feature=self.edge_feature,
+                                        node_feature=self.node_feature, edge_feature=self.edge_feature,
                                         target=self.target)
             self.valid_loader = DataLoader(
                 valid_dataset, batch_size=self.batch_size, shuffle=self.shuffle)
             print('Independent validation set loaded')
-<<<<<<< HEAD
             if self.cluster_nodes == 'mcl' or self.cluster_nodes == 'louvain':
                 PreCluster(valid_dataset, method=self.cluster_nodes)
 
-=======
-			if self.cluster_nodes == 'mcl' or self.cluster_nodes == 'louvain':
-				PreCluster(valid_dataset, method=self.cluster_nodes)
->>>>>>> 17657db1
         else:
             print('No independent validation set loaded')
 
@@ -199,7 +167,7 @@
 
     def put_the_model(self, dataset, Net):
         """
-	Puts the model on the available device
+        Puts the model on the available device
 
         Args:
             dataset (str): path to the hdf5 file(s)
@@ -213,7 +181,7 @@
             'cuda' if torch.cuda.is_available() else 'cpu')
 
         # regression mode
-	if self.task == 'reg':
+        if self.task == 'reg':
             self.model = Net(dataset.get(
                 0).num_features).to(self.device)
         # classification mode
@@ -260,7 +228,7 @@
 
     def train(self, nepoch=1, validate=False, save_model='last', hdf5='train_data.hdf5', save_epoch='intermediate', save_every=5):
         """
-	Train the model
+        Train the model
 
         Args:
             nepoch (int, optional): number of epochs. Defaults to 1.
@@ -351,12 +319,8 @@
 
 
     def test(self, database_test=None, threshold=4, hdf5='test_data.hdf5'):
-<<<<<<< HEAD
-        """Tests the model
-=======
-        """
-	Tests the model 
->>>>>>> 17657db1
+        """
+        Tests the model
 
         Args:
             database_test ([type], optional): test database
@@ -391,10 +355,6 @@
                     f"if a pretrained network is loaded, you can directly test the model on the loaded dataset :\n\t"
                     f">> model = NeuralNet(database_test, gnn, pretrained_model = model_saved, target=None)\n\t"
                     f">> model.test()\n\t")
-<<<<<<< HEAD
-=======
-		
->>>>>>> 17657db1
         self.data = {}
 
         # Run test
@@ -418,7 +378,7 @@
 
     def eval(self, loader):
         """
-	Evaluate the model
+        Evaluate the model
 
         Args:
             loader (DataLoader): [description]
@@ -474,7 +434,7 @@
 
     def _epoch(self, epoch):
         """
-	Run a single epoch
+        Run a single epoch
 
         Returns:
             tuple: prediction, ground truth, running loss
@@ -526,7 +486,7 @@
 
     def get_metrics(self, data='eval', threshold=4.0, binary=True):
         """
-	Compute the metrics needed
+        Compute the metrics needed
 
         Args:
             data (str, optional): 'eval', 'train' or 'test'. Defaults to 'eval'.
@@ -585,7 +545,7 @@
     @staticmethod
     def print_epoch_data(stage, epoch, loss, acc, time):
         """
-	Prints the data of each epoch
+        Prints the data of each epoch
 
         Args:
             stage (str): tain or valid
@@ -623,7 +583,7 @@
     @staticmethod
     def update_name(hdf5, outdir):
         """
-	Check if the file already exists, if so, update the name
+        Check if the file already exists, if so, update the name
 
         Args:
             hdf5 (str): hdf5 file
@@ -649,7 +609,7 @@
 
     def plot_loss(self, name=''):
         """
-	Plot the loss of the model as a function of the epoch
+        Plot the loss of the model as a function of the epoch
 
         Args:
             name (str, optional): name of the output file. Defaults to ''.
@@ -678,7 +638,7 @@
 
     def plot_acc(self, name=''):
         """
-	Plot the accuracy of the model as a function of the epoch
+        Plot the accuracy of the model as a function of the epoch
 
         Args:
             name (str, optional): name of the output file. Defaults to ''.
@@ -707,7 +667,7 @@
 
     def plot_hit_rate(self, data='eval', threshold=4, mode='percentage', name=''):
         """
-	Plots the hitrate as a function of the models' rank
+        Plots the hitrate as a function of the models' rank
 
         Args:
             data (str, optional): which stage to consider train/eval/test. Defaults to 'eval'.
@@ -767,7 +727,7 @@
 
     def save_model(self, filename='model.pth.tar'):
         """
-	Saves the model to a file
+        Saves the model to a file
 
         Args:
             filename (str, optional): name of the file. Defaults to 'model.pth.tar'.
@@ -794,7 +754,7 @@
 
     def load_params(self, filename):
         """
-	Loads the parameters of a rpetrained model
+        Loads the parameters of a rpetrained model
 
         Args:
             filename ([type]): [description]
@@ -825,9 +785,10 @@
 
     def _export_epoch_hdf5(self, epoch, data):
         """
-	Export the epoch data to the hdf5 file.
+        Export the epoch data to the hdf5 file.
+
         Export the data of a given epoch in train/valid/test group.
-        In each group are stored the predcited values (outputs),
+        In each group are stored the predicted values (outputs),
         ground truth (targets) and molecule name (mol).
 
         Args:
