import numpy as np
from tqdm import tqdm
from time import time

# torch import
import torch
import torch.nn as nn
from torch.nn import MSELoss
import torch.nn.functional as F

# torch_geometric import
from torch_scatter import scatter_mean
from torch_geometric.data import DataLoader
from torch_geometric.nn import max_pool_x

# graphprot import
from .DataSet import HDF5DataSet, DivideDataSet, PreCluster
from .Metrics import Metrics


class NeuralNet(object):

    def __init__(self, database, Net,
                 node_feature=['type', 'polarity', 'bsa'],
                 edge_feature=['dist'], target='irmsd',
                 batch_size=32, percent=[0.8, 0.2], index=None, database_eval=None,
                 class_weights=None, task='class', classes=[0, 1], threshold=4,
                 pretrained_model=None, shuffle=False):

        # load the input data or a pretrained model
        # each named arguments is stored in a member vairable
        # i.e. self.node_feature = node_feature
        if pretrained_model is None:
            for k, v in dict(locals()).items():
                if k not in ['self', 'database', 'Net', 'database_eval']:
                    self.__setattr__(k, v)

        else:
            self.load_params(pretrained_model)

        # dataset
<<<<<<< HEAD
        dataset = HDF5DataSet(root='./', database=database, index=self.index,
                              node_feature=self.node_feature, edge_feature=self.edge_feature,
                              target=self.target)
        # PreCluster(dataset, method='mcl')
=======
        dataset = HDF5DataSet(root='./', database=database, index=index,
                              node_feature=node_feature, edge_feature=edge_feature,
                              target=target)
        PreCluster(dataset, method='mcl')
>>>>>>> 86b4f20d

        # divide the dataset
        train_dataset, valid_dataset = DivideDataSet(
            dataset, percent=self.percent)

        # dataloader
        self.train_loader = DataLoader(
            train_dataset, batch_size=self.batch_size, shuffle=self.shuffle)

        # independent validation dataset
        if database_eval is not None:
            valid_dataset = HDF5DataSet(root='./', database=database_eval, index=self.index,
                                        node_feature=self.node_feature, edge_feature=self.edge_feature,
                                        target=self.target)
            self.valid_loader = DataLoader(
                valid_dataset, batch_size=self.batch_size, shuffle=self.shuffle)
            print('Independent validation set loaded')
<<<<<<< HEAD
            # PreCluster(valid_dataset, method='mcl')

=======
            PreCluster(valid_dataset, method='mcl')
            
>>>>>>> 86b4f20d
        else:
            print('No independent validation set loaded')

        # get the device
        self.device = torch.device(
            'cuda' if torch.cuda.is_available() else 'cpu')

        # put the model
        if self.task == 'reg':
            self.model = Net(dataset.get(
                0).num_features).to(self.device)

        elif self.task == 'class':
            self.classes = classes
            self.classes_idx = {i: idx for idx,
                                i in enumerate(self.classes)}
            self.output_shape = len(self.classes)
            try:
                self.model = Net(dataset.get(
                    0).num_features, self.output_shape).to(self.device)
            except:
                raise ValueError(
                    f"The loaded model does not accept output_shape = {self.output_shape} argument \n\t"
                    f"Check your input or adapt the model\n\t"
                    f"Example :\n\t"
                    f"def __init__(self, input_shape): --> def __init__(self, input_shape, output_shape) \n\t"
                    f"self.fc2 = torch.nn.Linear(64, 1) --> self.fc2 = torch.nn.Linear(64, output_shape) \n\t")

        else:
            raise ValueError(
                f"Task {self.task} not recognized. Options are:\n\t "
                f"reg': regression \n\t 'class': classifiation\n")

        # optimizer
        self.optimizer = torch.optim.Adam(
            self.model.parameters(), lr=0.01)

        # laod the optimizer state if we have one
        if pretrained_model is not None:
            self.optimizer.load_state_dict(self.opt_loaded_state_dict)

        # loss
        if self.task == 'reg':
            self.loss = MSELoss()

        elif self.task == 'class':
            self.loss = nn.CrossEntropyLoss(
                weight=self.class_weights, reduction='mean')

        # init lists
        self.train_acc = []
        self.train_loss = []

        self.valid_acc = []
        self.valid_loss = []

    def plot_loss(self):
        """Plot the loss of the model."""

        nepoch = self.nepoch
        train_loss = self.train_loss
        valid_loss = self.valid_loss

        import matplotlib.pyplot as plt

        if len(valid_loss) > 1:
            plt.plot(range(1, nepoch+1), valid_loss,
                     c='red', label='valid')

        if len(train_loss) > 1:
            plt.plot(range(1, nepoch+1), train_loss,
                     c='blue', label='train')
            plt.title("Loss/ epoch")
            plt.xlabel("Number of epoch")
            plt.ylabel("Total loss")
            plt.legend()
            plt.savefig('loss_epoch.png')
            plt.close()

    def plot_acc(self):
        """Plot the accuracy of the model."""

        nepoch = self.nepoch
        train_acc = self.train_acc
        valid_acc = self.valid_acc

        import matplotlib.pyplot as plt

        if len(valid_acc) > 1:
            plt.plot(range(1, nepoch+1), valid_acc,
                     c='red', label='valid')

        if len(train_acc) > 1:
            plt.plot(range(1, nepoch+1), train_acc,
                     c='blue', label='train')
            plt.title("Accuracy/ epoch")
            plt.xlabel("Number of epoch")
            plt.ylabel("Accuracy")
            plt.legend()
            plt.savefig('acc_epoch.png')
            plt.close()

    def plot_hit_rate(self, data='eval', threshold=4, mode='percentage'):
        """Plots the hitrate as a function of the models' rank

        Args:
            data (str, optional): which stage to consider train/eval/test. Defaults to 'eval'.
            threshold (int, optional): defines the value to split into a hit (1) or a non-hit (0). Defaults to 4.
            mode (str, optional): displays the hitrate as a number of hits ('count') or as a percentage ('percantage') . Defaults to 'percentage'.
        """

        import matplotlib.pyplot as plt

        try:

            hitrate = self.get_metrics(data, threshold).HitRate()

            nb_models = len(hitrate)
            X = range(1, nb_models + 1)

            if mode == 'percentage':
                hitrate /= hitrate.sum()

            plt.plot(X, hitrate, c='blue', label='train')
            plt.title("Hit rate")
            plt.xlabel("Number of models")
            plt.ylabel("Hit Rate")
            plt.legend()
            plt.savefig('hitrate.png')
            plt.close()

        except:
            print('No hit rate plot could be generated for you {} task'.format(
                self.task))

    def train(self, nepoch=1, validate=False, plot=False):
        """Train the model

        Args:
            nepoch (int, optional): number of epochs. Defaults to 1.
            validate (bool, optional): perform validation. Defaults to False.
            plot (bool, optional): plot the results. Defaults to False.
        """

        self.nepoch = nepoch

        for epoch in range(1, nepoch+1):

            self.model.train()

            t0 = time()
            _out, _y, _loss = self._epoch(epoch)
            t = time() - t0
            self.train_loss.append(_loss)
            self.train_out = _out
            self.train_y = _y
            _acc = self.get_metrics('train', self.threshold).ACC
            self.train_acc.append(_acc)

            self.print_epoch_data('train', epoch, _loss, _acc, t)

            if validate is True:
                t0 = time()
                _out, _y, _val_loss = self.eval(self.valid_loader)
                t = time() - t0

                self.valid_loss.append(_val_loss)
                self.valid_out = _out
                self.valid_y = _y
                _val_acc = self.get_metrics(
                    'eval', self.threshold).ACC
                self.valid_acc.append(_val_acc)

                self.print_epoch_data(
                    'valid', epoch, _val_loss, _val_acc, t)

    @staticmethod
    def print_epoch_data(stage, epoch, loss, acc, time):
        """print the data of each epoch

        Args:
            stage (str): tain or valid
            epoch (int): epoch number
            loss (float): loss during that epoch
            acc (float or None): accuracy
            time (float): tiing of the epoch
        """

        if acc is None:
            acc_str = 'None'
        else:
            acc_str = '%1.4e' % acc

        print('Epoch [%04d] : %s loss %e | accuracy %s | time %1.2e sec.' % (epoch,
                                                                             stage, loss, acc_str, time))

    def format_output(self, out, target):
        """Format the network output depending on the task (classification/regression)."""

        if self.task == 'class':
            out = F.softmax(out, dim=1)
            target = torch.tensor(
                [self.classes_idx[int(x)] for x in target])

        else:
            out = out.reshape(-1)

        return out, target

    def test(self, database_test, threshold):
        """Test the model

        Args:
            database_test ([type]): [description]
            threshold ([type]): [description]
        """

        test_dataset = HDF5DataSet(root='./', database=database_test,
                                        node_feature=self.node_feature, edge_feature=self.edge_feature,
                                        target=self.target)
        print('Test set loaded')
        PreCluster(test_dataset, method='mcl')

        self.test_loader = DataLoader(
            test_dataset)

        _out, _y, _test_loss = self.eval(self.test_loader)

        self.test_out = _out
        self.test_y = _y
        _test_acc = self.get_metrics('test', threshold).ACC
        self.test_acc = _test_acc
        self.test_loss = _test_loss

    def eval(self, loader):
        """Evaluate the model

        Args:
            loader (DataLoader): [description]

        Returns:
            (tuple):
        """

        self.model.eval()

        loss_func, loss_val = self.loss, 0
        out = []
        y = []
        for data in loader:
            data = data.to(self.device)
            pred = self.model(data)
            pred, data.y = self.format_output(pred, data.y)

            y += data.y
            loss_val += loss_func(pred, data.y).detach().item()
            out += pred.reshape(-1).tolist()

            return out, y, loss_val

    def _epoch(self, epoch):
        """Run a single epoch

        Returns:
            tuple: prediction, ground truth, running loss
        """

        running_loss = 0
        out = []
        y = []
        for data in self.train_loader:

            data = data.to(self.device)
            self.optimizer.zero_grad()
            pred = self.model(data)
            pred, data.y = self.format_output(pred, data.y)

            y += data.y
            loss = self.loss(pred, data.y)
            running_loss += loss.detach().item()
            loss.backward()
            out += pred.reshape(-1).tolist()
            self.optimizer.step()

            return out, y, running_loss

    def get_metrics(self, data='eval', threshold=4, binary=True):
        """Compute the metrics needed

        Args:
            data (str, optional): [description]. Defaults to 'eval'.
            threshold (int, optional): [description]. Defaults to 4.
            binary (bool, optional): [description]. Defaults to True.

        Returns:
            [type]: [description]
        """

        if data == 'eval':
            if len(self.valid_out) == 0:
                print('No evaluation set has been provided')

            pred = self.valid_out
            y = [x.item() for x in self.valid_y]

        elif data == 'train':
            if len(self.train_out) == 0:
                print('No training set has been provided')

            pred = self.train_out
            y = [x.item() for x in self.train_y]

        elif data == 'test':
            if len(self.test_out) == 0:
                print('No test set has been provided')

            pred = self.test_out
            y = [x.item() for x in self.test_y]

        return Metrics(pred, y, self.target, threshold, binary)

    def plot_scatter(self):
        """Scatter plot of the results"""
        import matplotlib.pyplot as plt

        self.model.eval()

        pred, truth = {'train': [], 'valid': []}, {
            'train': [], 'valid': []}

        for data in self.train_loader:
            data = data.to(self.device)
            truth['train'] += data.y.tolist()
            pred['train'] += self.model(data).reshape(-1).tolist()

        for data in self.valid_loader:
            data = data.to(self.device)
            truth['valid'] += data.y.tolist()
            pred['valid'] += self.model(data).reshape(-1).tolist()

        plt.scatter(truth['train'], pred['train'], c='blue')
        plt.scatter(truth['valid'], pred['valid'], c='red')
        plt.show()

    def save_model(self, filename='model.pth.tar'):
        """Save the model to a file

        Args:
            filename (str, optional): name of the file. Defaults to 'model.pth.tar'.
        """

        state = {'model': self.model.state_dict(),
                 'optimizer': self.optimizer.state_dict(),
                 'node': self.node_feature,
                 'edge': self.edge_feature,
                 'target': self.target,
                 'task': self.task,
                 'classes': self.classes,
                 'class_weight': self.class_weights,
                 'batch_size': self.batch_size,
                 'percent': self.percent,
                 'index': self.index,
                 'shuffle': self.shuffle,
                 'threshold': self.threshold}

        torch.save(state, filename)

    def load_params(self, filename):
        """Load the parameters of a rpetrained model

        Args:
            filename ([type]): [description]

        Returns:
            [type]: [description]
        """

        state = torch.load(filename)

        self.node_feature = state['node']
        self.edge_feature = state['edge']
        self.target = state['target']
        self.batch_size = state['batch_size']
        self.percent = state['percent']
        self.index = state['index']
        self.class_weights = state['class_weight']
        self.task = state['task']
        self.classes = state['classes']
        self.threshold = state['threshold']
        self.shuffle = state['shuffle']

        self.opt_loaded_state_dict = state['optimizer']<|MERGE_RESOLUTION|>--- conflicted
+++ resolved
@@ -39,17 +39,11 @@
             self.load_params(pretrained_model)
 
         # dataset
-<<<<<<< HEAD
         dataset = HDF5DataSet(root='./', database=database, index=self.index,
                               node_feature=self.node_feature, edge_feature=self.edge_feature,
                               target=self.target)
         # PreCluster(dataset, method='mcl')
-=======
-        dataset = HDF5DataSet(root='./', database=database, index=index,
-                              node_feature=node_feature, edge_feature=edge_feature,
-                              target=target)
-        PreCluster(dataset, method='mcl')
->>>>>>> 86b4f20d
+
 
         # divide the dataset
         train_dataset, valid_dataset = DivideDataSet(
@@ -67,13 +61,8 @@
             self.valid_loader = DataLoader(
                 valid_dataset, batch_size=self.batch_size, shuffle=self.shuffle)
             print('Independent validation set loaded')
-<<<<<<< HEAD
             # PreCluster(valid_dataset, method='mcl')
-
-=======
-            PreCluster(valid_dataset, method='mcl')
             
->>>>>>> 86b4f20d
         else:
             print('No independent validation set loaded')
 
